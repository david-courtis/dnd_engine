--- conflicted
+++ resolved
@@ -17,22 +17,12 @@
 
     @classmethod
     def from_engine(cls, senses: Senses):
-        """Create a snapshot from an engine Senses object"""
         return cls(
-<<<<<<< HEAD
             entities=getattr(senses, "entities", {}),
-            visible=getattr(senses, "visible_tiles", getattr(senses, "visible", {})),
+            visible=getattr(senses, "visible", getattr(senses, "visible_tiles", {})),
             walkable=getattr(senses, "walkable", {}),
             paths=getattr(senses, "paths", {}),
             extra_senses=getattr(senses, "extra_senses", []),
             position=getattr(senses, "position"),
-=======
-            entities=senses.entities,
-            visible=senses.visible,
-            walkable=senses.walkable,
-            paths=senses.paths,
-            extra_senses=senses.extra_senses,
-            position=senses.position,
-            seen=list(senses.seen)
->>>>>>> a4fee7db
+            seen=list(getattr(senses, "seen", [])),
         )